use crate::{
    discv4::server::MAX_NODES_IN_NEIGHBORS_PACKET,
    metrics::METRICS,
    rlpx::{connection::server::PeerConnection, p2p::Capability},
    types::{Node, NodeRecord},
};
use ethrex_common::{H256, U256};
use indexmap::{IndexMap, map::Entry};
use rand::seq::SliceRandom;
use spawned_concurrency::{
    error::GenServerError,
    tasks::{CallResponse, CastResponse, GenServer, GenServerHandle, InitResult, send_message_on},
};
use std::{
    collections::HashSet,
    net::IpAddr,
    time::{Duration, Instant},
};
use thiserror::Error;

const MAX_SCORE: i64 = 50;
const MIN_SCORE: i64 = -50;
/// Score assigned to peers who are acting maliciously (e.g., returning a node with wrong hash)
const MIN_SCORE_CRITICAL: i64 = MIN_SCORE * 3;
/// Maximum amount of FindNode messages sent to a single node.
const MAX_FIND_NODE_PER_PEER: u64 = 20;
/// Score weight for the load balancing function.
const SCORE_WEIGHT: i64 = 1;
/// Weight for amount of requests being handled by the peer for the load balancing function.
const REQUESTS_WEIGHT: i64 = 1;
/// Max amount of ongoing requests per peer.
const MAX_CONCURRENT_REQUESTS_PER_PEER: i64 = 100;
/// The target number of RLPx connections to reach.
pub const TARGET_PEERS: usize = 100;
/// The target number of contacts to maintain in peer_table.
const TARGET_CONTACTS: usize = 100_000;

#[derive(Debug, Clone)]
pub struct Contact {
    pub node: Node,
    /// The timestamp when the contact was last sent a ping.
    /// If None, the contact has never been pinged.
    pub validation_timestamp: Option<Instant>,
    /// The hash of the last unacknowledged ping sent to this contact, or
    /// None if no ping was sent yet or it was already acknowledged.
    pub ping_hash: Option<H256>,

    /// The hash of the last unacknowledged ENRRequest sent to this contact, or
    /// None if no request was sent yet or it was already acknowledged.
    pub enr_request_hash: Option<H256>,

    pub n_find_node_sent: u64,
    /// ENR associated with this contact, if it was provided by the peer.
    pub record: Option<NodeRecord>,
    // This contact failed to respond our Ping.
    pub disposable: bool,
    // Set to true after we send a successful ENRResponse to it.
    pub knows_us: bool,
    // This is a known-bad peer (on another network, no matching capabilities, etc)
    pub unwanted: bool,
}

impl Contact {
    pub fn was_validated(&self) -> bool {
        self.validation_timestamp.is_some() && !self.has_pending_ping()
    }

    pub fn has_pending_ping(&self) -> bool {
        self.ping_hash.is_some()
    }

    pub fn record_ping_sent(&mut self, ping_hash: H256) {
        self.validation_timestamp = Some(Instant::now());
        self.ping_hash = Some(ping_hash);
    }

    pub fn record_enr_request_sent(&mut self, request_hash: H256) {
        self.enr_request_hash = Some(request_hash);
    }

    // If hash does not match, ignore. Otherwise, reset enr_request_hash
    pub fn record_enr_response_received(&mut self, request_hash: H256, record: NodeRecord) {
        if self
            .enr_request_hash
            .take_if(|h| *h == request_hash)
            .is_some()
        {
            self.record = Some(record);
        }
    }

    pub fn has_pending_enr_request(&self) -> bool {
        self.enr_request_hash.is_some()
    }
}

impl From<Node> for Contact {
    fn from(node: Node) -> Self {
        Self {
            node,
            validation_timestamp: None,
            ping_hash: None,
            enr_request_hash: None,
            n_find_node_sent: 0,
            record: None,
            disposable: false,
            knows_us: true,
            unwanted: false,
        }
    }
}

#[derive(Debug, Clone)]
pub struct PeerData {
    pub node: Node,
    pub record: Option<NodeRecord>,
    pub supported_capabilities: Vec<Capability>,
    /// Set to true if the connection is inbound (aka the connection was started by the peer and not by this node)
    /// It is only valid as long as is_connected is true
    pub is_connection_inbound: bool,
    /// communication channels between the peer data and its active connection
    pub connection: Option<PeerConnection>,
    /// This tracks the score of a peer
    score: i64,
    /// Track the amount of concurrent requests this peer is handling
    requests: i64,
}

impl PeerData {
    pub fn new(
        node: Node,
        record: Option<NodeRecord>,
        connection: Option<PeerConnection>,
        capabilities: Vec<Capability>,
    ) -> Self {
        Self {
            node,
            record,
            supported_capabilities: capabilities,
            is_connection_inbound: false,
            connection,
            score: Default::default(),
            requests: Default::default(),
        }
    }
}

#[derive(Clone, Debug)]
pub struct PeerTable {
    handle: GenServerHandle<PeerTableServer>,
}

impl PeerTable {
    pub fn spawn(target_peers: usize) -> PeerTable {
        PeerTable {
            handle: PeerTableServer::new(target_peers).start(),
        }
    }

    /// We received a list of Nodes to contact. No conection has been established yet.
    pub async fn new_contacts(
        &mut self,
        nodes: Vec<Node>,
        local_node_id: H256,
    ) -> Result<(), PeerTableError> {
        self.handle
            .cast(CastMessage::NewContacts {
                nodes,
                local_node_id,
            })
            .await?;
        Ok(())
    }

    /// We have established a connection with the remote peer.
    pub async fn new_connected_peer(
        &mut self,
        node: Node,
        connection: PeerConnection,
        capabilities: Vec<Capability>,
    ) -> Result<(), PeerTableError> {
        self.handle
            .cast(CastMessage::NewConnectedPeer {
                node,
                connection,
                capabilities,
            })
            .await?;
        Ok(())
    }

    /// Remove from list of connected peers.
    pub async fn remove_peer(&mut self, node_id: H256) -> Result<(), PeerTableError> {
        self.handle
            .cast(CastMessage::RemovePeer { node_id })
            .await?;
        Ok(())
    }

    /// Increment the number of ongoing requests for this peer
    pub async fn inc_requests(&mut self, node_id: H256) -> Result<(), PeerTableError> {
        self.handle
            .cast(CastMessage::IncRequests { node_id })
            .await?;
        Ok(())
    }

    /// Decrement the number of ongoing requests for this peer
    pub async fn dec_requests(&mut self, node_id: H256) -> Result<(), PeerTableError> {
        self.handle
            .cast(CastMessage::DecRequests { node_id })
            .await?;
        Ok(())
    }

    /// Mark node as not wanted
    pub async fn set_unwanted(&mut self, node_id: &H256) -> Result<(), PeerTableError> {
        self.handle
            .cast(CastMessage::SetUnwanted { node_id: *node_id })
            .await?;
        Ok(())
    }

    /// Record a successful connection, used to score peers
    pub async fn record_success(&mut self, node_id: &H256) -> Result<(), PeerTableError> {
        self.handle
            .cast(CastMessage::RecordSuccess { node_id: *node_id })
            .await?;
        Ok(())
    }

    /// Record a failed connection, used to score peers
    pub async fn record_failure(&mut self, node_id: &H256) -> Result<(), PeerTableError> {
        self.handle
            .cast(CastMessage::RecordFailure { node_id: *node_id })
            .await?;
        Ok(())
    }

    /// Record a critical failure for connection, used to score peers
    pub async fn record_critical_failure(&mut self, node_id: &H256) -> Result<(), PeerTableError> {
        self.handle
            .cast(CastMessage::RecordCriticalFailure { node_id: *node_id })
            .await?;
        Ok(())
    }

    /// Record ping sent, store the ping hash for later check
    pub async fn record_ping_sent(
        &mut self,
        node_id: &H256,
        hash: H256,
    ) -> Result<(), PeerTableError> {
        self.handle
            .cast(CastMessage::RecordPingSent {
                node_id: *node_id,
                hash,
            })
            .await?;
        Ok(())
    }

    /// Record a pong received. Check previously saved hash and reset it if it matches
    pub async fn record_pong_received(
        &mut self,
        node_id: &H256,
        ping_hash: H256,
    ) -> Result<(), PeerTableError> {
        self.handle
            .cast(CastMessage::RecordPongReceived {
                node_id: *node_id,
                ping_hash,
            })
            .await?;
        Ok(())
    }

    /// Record request sent, store the request hash for later check
    pub async fn record_enr_request_sent(
        &mut self,
        node_id: &H256,
        request_hash: H256,
    ) -> Result<(), PeerTableError> {
        self.handle
            .cast(CastMessage::RecordEnrRequestSent {
                node_id: *node_id,
                request_hash,
            })
            .await?;
        Ok(())
    }

    /// Record a response received. Check previously saved hash and reset it if it matches
    pub async fn record_enr_response_received(
        &mut self,
        node_id: &H256,
        request_hash: H256,
        record: NodeRecord,
    ) -> Result<(), PeerTableError> {
        self.handle
            .cast(CastMessage::RecordEnrResponseReceived {
                node_id: *node_id,
                request_hash,
                record,
            })
            .await?;
        Ok(())
    }

    /// Set peer as disposable
    pub async fn set_disposable(&mut self, node_id: &H256) -> Result<(), PeerTableError> {
        self.handle
            .cast(CastMessage::SetDisposable { node_id: *node_id })
            .await?;
        Ok(())
    }

    /// Increment FindNode message counter for peer
    pub async fn increment_find_node_sent(&mut self, node_id: &H256) -> Result<(), PeerTableError> {
        self.handle
            .cast(CastMessage::IncrementFindNodeSent { node_id: *node_id })
            .await?;
        Ok(())
    }

    /// Set flag for peer that tells that it knows us
    pub async fn knows_us(&mut self, node_id: &H256) -> Result<(), PeerTableError> {
        self.handle
            .cast(CastMessage::KnowsUs { node_id: *node_id })
            .await?;
        Ok(())
    }

    /// Remove from list of contacts the ones marked as disposable
    pub async fn prune(&mut self) -> Result<(), PeerTableError> {
        self.handle.cast(CastMessage::Prune).await?;
        Ok(())
    }

    /// Return the amount of connected peers
    pub async fn peer_count(&mut self) -> Result<usize, PeerTableError> {
        match self.handle.call(CallMessage::PeerCount).await? {
            OutMessage::PeerCount(peer_count) => Ok(peer_count),
            _ => unreachable!(),
        }
    }

    /// Return the amount of connected peers that matches any of the given capabilities
    pub async fn peer_count_by_capabilities(
        &mut self,
        capabilities: &[Capability],
    ) -> Result<usize, PeerTableError> {
        match self
            .handle
            .call(CallMessage::PeerCountByCapabilities {
                capabilities: capabilities.to_vec(),
            })
            .await?
        {
            OutMessage::PeerCount(peer_count) => Ok(peer_count),
            _ => unreachable!(),
        }
    }

    /// Check if target number of contacts and connected peers is reached
    pub async fn target_reached(&mut self) -> Result<bool, PeerTableError> {
        match self.handle.call(CallMessage::TargetReached).await? {
            OutMessage::TargetReached(result) => Ok(result),
            _ => unreachable!(),
        }
    }

    /// Check if target number of connected peers is reached
    pub async fn target_peers_reached(&mut self) -> Result<bool, PeerTableError> {
        match self.handle.call(CallMessage::TargetPeersReached).await? {
            OutMessage::TargetReached(result) => Ok(result),
            _ => unreachable!(),
        }
    }

    /// Provide a contact to initiate a connection
    pub async fn get_contact_to_initiate(&mut self) -> Result<Option<Contact>, PeerTableError> {
        match self.handle.call(CallMessage::GetContactToInitiate).await? {
            OutMessage::Contact(contact) => Ok(Some(*contact)),
            OutMessage::NotFound => Ok(None),
            _ => unreachable!(),
        }
    }

    /// Provide a contact to perform Discovery lookup
    pub async fn get_contact_for_lookup(&mut self) -> Result<Option<Contact>, PeerTableError> {
        match self.handle.call(CallMessage::GetContactForLookup).await? {
            OutMessage::Contact(contact) => Ok(Some(*contact)),
            OutMessage::NotFound => Ok(None),
            _ => unreachable!(),
        }
    }

    /// Provide a contact to perform ENR lookup
    pub async fn get_contact_for_enr_lookup(&mut self) -> Result<Option<Contact>, PeerTableError> {
        match self
            .handle
            .call(CallMessage::GetContactForEnrLookup)
            .await?
        {
            OutMessage::Contact(contact) => Ok(Some(*contact)),
            OutMessage::NotFound => Ok(None),
            _ => unreachable!(),
        }
    }

    /// Get all contacts available to revalidate
    pub async fn get_contacts_to_revalidate(
        &mut self,
        revalidation_interval: Duration,
    ) -> Result<Vec<Contact>, PeerTableError> {
        match self
            .handle
            .call(CallMessage::GetContactsToRevalidate(revalidation_interval))
            .await?
        {
            OutMessage::Contacts(contacts) => Ok(contacts),
            _ => unreachable!(),
        }
    }

    /// Returns the peer with the highest score and its peer channel.
    pub async fn get_best_peer(
        &mut self,
        capabilities: &[Capability],
    ) -> Result<Option<(H256, PeerConnection)>, PeerTableError> {
        match self
            .handle
            .call(CallMessage::GetBestPeer {
                capabilities: capabilities.to_vec(),
            })
            .await?
        {
            OutMessage::FoundPeer {
                node_id,
                connection,
            } => Ok(Some((node_id, connection))),
            OutMessage::NotFound => Ok(None),
            _ => unreachable!(),
        }
    }

    /// Get peer score
    pub async fn get_score(&mut self, node_id: &H256) -> Result<i64, PeerTableError> {
        match self
            .handle
            .call(CallMessage::GetScore { node_id: *node_id })
            .await?
        {
            OutMessage::PeerScore(score) => Ok(score),
            _ => unreachable!(),
        }
    }

    /// Get list of connected peers
    pub async fn get_connected_nodes(&mut self) -> Result<Vec<Node>, PeerTableError> {
        if let OutMessage::Nodes(nodes) = self.handle.call(CallMessage::GetConnectedNodes).await? {
            Ok(nodes)
        } else {
            unreachable!()
        }
    }

    /// Get list of connected peers with their capabilities
    pub async fn get_peers_with_capabilities(
        &mut self,
    ) -> Result<Vec<(H256, PeerConnection, Vec<Capability>)>, PeerTableError> {
        match self
            .handle
            .call(CallMessage::GetPeersWithCapabilities)
            .await?
        {
            OutMessage::PeersWithCapabilities(peers_with_capabilities) => {
                Ok(peers_with_capabilities)
            }
            _ => unreachable!(),
        }
    }

    /// Get peer channels for communication
    pub async fn get_peer_connections(
        &mut self,
        capabilities: &[Capability],
    ) -> Result<Vec<(H256, PeerConnection)>, PeerTableError> {
        match self
            .handle
            .call(CallMessage::GetPeerConnections {
                capabilities: capabilities.to_vec(),
            })
            .await?
        {
            OutMessage::PeerConnection(connection) => Ok(connection),
            _ => unreachable!(),
        }
    }

    /// Insert new peer if it is new. Returns a boolean telling if it was new or not.
    pub async fn insert_if_new(&mut self, node: &Node) -> Result<bool, PeerTableError> {
        match self
            .handle
            .call(CallMessage::InsertIfNew { node: node.clone() })
            .await?
        {
            OutMessage::IsNew(is_new) => Ok(is_new),
            _ => unreachable!(),
        }
    }

    /// Validate a contact
    pub async fn validate_contact(
        &mut self,
        node_id: &H256,
        sender_ip: IpAddr,
    ) -> Result<OutMessage, PeerTableError> {
        self.handle
            .call(CallMessage::ValidateContact {
                node_id: *node_id,
                sender_ip,
            })
            .await
            .map_err(PeerTableError::InternalError)
    }

    /// Get closest nodes according to kademlia's distance
    pub async fn get_closest_nodes(&mut self, node_id: &H256) -> Result<Vec<Node>, PeerTableError> {
        match self
            .handle
            .call(CallMessage::GetClosestNodes { node_id: *node_id })
            .await?
        {
            OutMessage::Nodes(nodes) => Ok(nodes),
            _ => unreachable!(),
        }
    }

    /// Get metadata associated to peer
    pub async fn get_peers_data(&mut self) -> Result<Vec<PeerData>, PeerTableError> {
        match self.handle.call(CallMessage::GetPeersData).await? {
            OutMessage::PeersData(peers_data) => Ok(peers_data),
            _ => unreachable!(),
        }
    }

    /// Retrieve a random peer.
    pub async fn get_random_peer(
        &mut self,
        capabilities: &[Capability],
    ) -> Result<Option<(H256, PeerConnection)>, PeerTableError> {
        match self
            .handle
            .call(CallMessage::GetRandomPeer {
                capabilities: capabilities.to_vec(),
            })
            .await?
        {
            OutMessage::FoundPeer {
                node_id,
                connection,
            } => Ok(Some((node_id, connection))),
            OutMessage::NotFound => Ok(None),
            _ => unreachable!(),
        }
    }
}

#[derive(Debug)]
struct PeerTableServer {
    contacts: IndexMap<H256, Contact>,
    peers: IndexMap<H256, PeerData>,
    already_tried_peers: HashSet<H256>,
    discarded_contacts: HashSet<H256>,
    target_peers: usize,
}

impl PeerTableServer {
    pub(crate) fn new(target_peers: usize) -> Self {
        Self {
            contacts: Default::default(),
            peers: Default::default(),
            already_tried_peers: Default::default(),
            discarded_contacts: Default::default(),
            target_peers,
        }
    }
    // Internal functions //

    // Weighting function used to select best peer
    // TODO: Review this formula and weight constants.
    fn weight_peer(&self, score: &i64, requests: &i64) -> i64 {
        score * SCORE_WEIGHT - requests * REQUESTS_WEIGHT
    }

    // Returns if the peer has room for more connections given the current score
    // and amount of inflight requests
    fn can_try_more_requests(&self, score: &i64, requests: &i64) -> bool {
        let score_ratio = (score - MIN_SCORE) as f64 / (MAX_SCORE - MIN_SCORE) as f64;
        (*requests as f64) < MAX_CONCURRENT_REQUESTS_PER_PEER as f64 * score_ratio
    }

    fn get_best_peer(&self, capabilities: &[Capability]) -> Option<(H256, PeerConnection)> {
        self.peers
            .iter()
            // We filter only to those peers which are useful to us
            .filter_map(|(id, peer_data)| {
                // Skip the peer if it has too many ongoing requests or if it doesn't match
                // the capabilities
                if !self.can_try_more_requests(&peer_data.score, &peer_data.requests)
                    || !capabilities
                        .iter()
                        .any(|cap| peer_data.supported_capabilities.contains(cap))
                {
                    None
                } else {
                    // if the peer doesn't have the channel open, we skip it.
                    let connection = peer_data.connection.clone()?;

                    // We return the id, the score and the channel to connect with.
                    Some((*id, peer_data.score, peer_data.requests, connection))
                }
            })
            .max_by_key(|(_, score, reqs, _)| self.weight_peer(score, reqs))
            .map(|(k, _, _, v)| (k, v))
    }

    fn prune(&mut self) {
        let disposable_contacts = self
            .contacts
            .iter()
            .filter_map(|(c_id, c)| c.disposable.then_some(*c_id))
            .collect::<Vec<_>>();

        for contact_to_discard_id in disposable_contacts {
            self.contacts.swap_remove(&contact_to_discard_id);
            self.discarded_contacts.insert(contact_to_discard_id);
        }
    }

    fn get_contact_to_initiate(&mut self) -> Option<Contact> {
        for contact in self.contacts.values() {
            let node_id = contact.node.node_id();
            if !self.peers.contains_key(&node_id)
                && !self.already_tried_peers.contains(&node_id)
                && contact.knows_us
                && !contact.unwanted
            {
                self.already_tried_peers.insert(node_id);

                return Some(contact.clone());
            }
        }
        // No untried contact found, resetting tried peers.
        tracing::trace!("Resetting list of tried peers.");
        self.already_tried_peers.clear();
        None
    }

    fn get_contact_for_lookup(&self) -> Option<Contact> {
        self.contacts
            .values()
            .filter(|c| c.n_find_node_sent < MAX_FIND_NODE_PER_PEER && !c.disposable)
            .collect::<Vec<_>>()
            .choose(&mut rand::rngs::OsRng)
            .cloned()
            .cloned()
    }

<<<<<<< HEAD
    fn get_contact_for_enr_lookup(&mut self) -> Option<Contact> {
        self.contacts
            .values()
            .filter(|c| {
                c.was_validated()
                    && !c.has_pending_enr_request()
                    && c.record.is_none()
                    && !c.disposable
            })
            .collect::<Vec<_>>()
            .choose(&mut rand::rngs::OsRng)
            .cloned()
            .cloned()
    }

    fn get_contacts_to_revalidate(&mut self, revalidation_interval: Duration) -> Vec<Contact> {
=======
    fn get_contacts_to_revalidate(&self, revalidation_interval: Duration) -> Vec<Contact> {
>>>>>>> 2a8be65f
        self.contacts
            .values()
            .filter(|c| Self::is_validation_needed(c, revalidation_interval))
            .cloned()
            .collect()
    }

    fn validate_contact(&self, node_id: H256, sender_ip: IpAddr) -> OutMessage {
        let Some(contact) = self.contacts.get(&node_id) else {
            return OutMessage::UnknownContact;
        };
        if !contact.was_validated() {
            return OutMessage::InvalidContact;
        }

        // Check that the IP address from which we receive the request matches the one we have stored to prevent amplification attacks
        // This prevents an attack vector where the discovery protocol could be used to amplify traffic in a DDOS attack.
        // A malicious actor would send a findnode request with the IP address and UDP port of the target as the source address.
        // The recipient of the findnode packet would then send a neighbors packet (which is a much bigger packet than findnode) to the victim.
        if sender_ip != contact.node.ip {
            return OutMessage::IpMismatch;
        }
        OutMessage::Contact(Box::new(contact.clone()))
    }

    fn get_closest_nodes(&self, node_id: H256) -> Vec<Node> {
        let mut nodes: Vec<(Node, usize)> = vec![];

        for (contact_id, contact) in &self.contacts {
            let distance = Self::distance(&node_id, contact_id);
            if nodes.len() < MAX_NODES_IN_NEIGHBORS_PACKET {
                nodes.push((contact.node.clone(), distance));
            } else {
                for (i, (_, dis)) in &mut nodes.iter().enumerate() {
                    if distance < *dis {
                        nodes[i] = (contact.node.clone(), distance);
                        break;
                    }
                }
            }
        }
        nodes.into_iter().map(|(node, _distance)| node).collect()
    }

    async fn new_contacts(&mut self, nodes: Vec<Node>, local_node_id: H256) {
        for node in nodes {
            let node_id = node.node_id();
            if let Entry::Vacant(vacant_entry) = self.contacts.entry(node_id)
                && !self.discarded_contacts.contains(&node_id)
                && node_id != local_node_id
            {
                vacant_entry.insert(Contact::from(node));
                METRICS.record_new_discovery().await;
            }
        }
    }

    fn peer_count_by_capabilities(&self, capabilities: Vec<Capability>) -> usize {
        self.peers
            .iter()
            .filter_map(|(node_id, peer_data)| {
                // if the peer doesn't have any of the capabilities we need, we skip it
                if !capabilities
                    .iter()
                    .any(|cap| peer_data.supported_capabilities.contains(cap))
                {
                    None
                } else {
                    Some(*node_id)
                }
            })
            .collect::<Vec<_>>()
            .len()
    }

    fn get_peer_connections(&self, capabilities: Vec<Capability>) -> Vec<(H256, PeerConnection)> {
        self.peers
            .iter()
            .filter_map(|(peer_id, peer_data)| {
                // if the peer doesn't have any of the capabilities we need, we skip it
                if !capabilities
                    .iter()
                    .any(|cap| peer_data.supported_capabilities.contains(cap))
                {
                    return None;
                }
                peer_data
                    .connection
                    .clone()
                    .map(|connection| (*peer_id, connection))
            })
            .collect()
    }

    fn get_random_peer(&self, capabilities: Vec<Capability>) -> Option<(H256, PeerConnection)> {
        let peers: Vec<(H256, PeerConnection)> = self
            .peers
            .iter()
            .filter_map(|(node_id, peer_data)| {
                // if the peer doesn't have any of the capabilities we need, we skip it
                if !capabilities
                    .iter()
                    .any(|cap| peer_data.supported_capabilities.contains(cap))
                {
                    return None;
                }
                peer_data
                    .connection
                    .clone()
                    .map(|connection| (*node_id, connection))
            })
            .collect();
        peers.choose(&mut rand::rngs::OsRng).cloned()
    }

    fn distance(node_id_1: &H256, node_id_2: &H256) -> usize {
        let xor = node_id_1 ^ node_id_2;
        let distance = U256::from_big_endian(xor.as_bytes());
        distance.bits().saturating_sub(1)
    }

    fn is_validation_needed(contact: &Contact, revalidation_interval: Duration) -> bool {
        let sent_ping_ttl = Duration::from_secs(30);

        let validation_is_stale = !contact.was_validated()
            || contact
                .validation_timestamp
                .map(|ts| Instant::now().saturating_duration_since(ts) > revalidation_interval)
                .unwrap_or(false);

        let sent_ping_is_stale = contact
            .validation_timestamp
            .map(|ts| Instant::now().saturating_duration_since(ts) > sent_ping_ttl)
            .unwrap_or(false);

        !contact.disposable || validation_is_stale || sent_ping_is_stale
    }
}

#[derive(Clone, Debug)]
enum CastMessage {
    NewContacts {
        nodes: Vec<Node>,
        local_node_id: H256,
    },
    NewConnectedPeer {
        node: Node,
        connection: PeerConnection,
        capabilities: Vec<Capability>,
    },
    RemovePeer {
        node_id: H256,
    },
    IncRequests {
        node_id: H256,
    },
    DecRequests {
        node_id: H256,
    },
    SetUnwanted {
        node_id: H256,
    },
    RecordSuccess {
        node_id: H256,
    },
    RecordFailure {
        node_id: H256,
    },
    RecordCriticalFailure {
        node_id: H256,
    },
    RecordPingSent {
        node_id: H256,
        hash: H256,
    },
    RecordPongReceived {
        node_id: H256,
        ping_hash: H256,
    },
    RecordEnrRequestSent {
        node_id: H256,
        request_hash: H256,
    },
    RecordEnrResponseReceived {
        node_id: H256,
        request_hash: H256,
        record: NodeRecord,
    },
    SetDisposable {
        node_id: H256,
    },
    IncrementFindNodeSent {
        node_id: H256,
    },
    KnowsUs {
        node_id: H256,
    },
    Prune,
    Shutdown,
}

#[derive(Clone, Debug)]
enum CallMessage {
    PeerCount,
    PeerCountByCapabilities { capabilities: Vec<Capability> },
    TargetReached,
    TargetPeersReached,
    GetContactToInitiate,
    GetContactForLookup,
    GetContactForEnrLookup,
    GetContactsToRevalidate(Duration),
    GetBestPeer { capabilities: Vec<Capability> },
    GetScore { node_id: H256 },
    GetConnectedNodes,
    GetPeersWithCapabilities,
    GetPeerConnections { capabilities: Vec<Capability> },
    InsertIfNew { node: Node },
    ValidateContact { node_id: H256, sender_ip: IpAddr },
    GetClosestNodes { node_id: H256 },
    GetPeersData,
    GetRandomPeer { capabilities: Vec<Capability> },
}

#[derive(Debug)]
pub enum OutMessage {
    PeerCount(usize),
    FoundPeer {
        node_id: H256,
        connection: PeerConnection,
    },
    NotFound,
    PeerScore(i64),
    PeersWithCapabilities(Vec<(H256, PeerConnection, Vec<Capability>)>),
    PeerConnection(Vec<(H256, PeerConnection)>),
    Contacts(Vec<Contact>),
    TargetReached(bool),
    IsNew(bool),
    Nodes(Vec<Node>),
    Contact(Box<Contact>),
    InvalidContact,
    UnknownContact,
    IpMismatch,
    PeersData(Vec<PeerData>),
}

#[derive(Debug, Error)]
pub enum PeerTableError {
    #[error("Internal error: {0}")]
    InternalError(#[from] GenServerError),
}

impl GenServer for PeerTableServer {
    type CallMsg = CallMessage;
    type CastMsg = CastMessage;
    type OutMsg = OutMessage;
    type Error = PeerTableError;

    async fn init(self, handle: &GenServerHandle<Self>) -> Result<InitResult<Self>, Self::Error> {
        send_message_on(
            handle.clone(),
            tokio::signal::ctrl_c(),
            CastMessage::Shutdown,
        );
        Ok(InitResult::Success(self))
    }

    async fn handle_call(
        &mut self,
        message: Self::CallMsg,
        _handle: &GenServerHandle<PeerTableServer>,
    ) -> CallResponse<Self> {
        match message {
            CallMessage::PeerCount => {
                CallResponse::Reply(Self::OutMsg::PeerCount(self.peers.len()))
            }
            CallMessage::PeerCountByCapabilities { capabilities } => CallResponse::Reply(
                OutMessage::PeerCount(self.peer_count_by_capabilities(capabilities)),
            ),
            CallMessage::TargetReached => CallResponse::Reply(Self::OutMsg::TargetReached(
                self.contacts.len() >= TARGET_CONTACTS && self.peers.len() >= self.target_peers,
            )),
            CallMessage::TargetPeersReached => CallResponse::Reply(Self::OutMsg::TargetReached(
                self.peers.len() >= self.target_peers,
            )),
            CallMessage::GetContactToInitiate => CallResponse::Reply(
                self.get_contact_to_initiate()
                    .map(Box::new)
                    .map_or(Self::OutMsg::NotFound, Self::OutMsg::Contact),
            ),
            CallMessage::GetContactForLookup => CallResponse::Reply(
                self.get_contact_for_lookup()
                    .map(Box::new)
                    .map_or(Self::OutMsg::NotFound, Self::OutMsg::Contact),
            ),
            CallMessage::GetContactForEnrLookup => CallResponse::Reply(
                self.get_contact_for_enr_lookup()
                    .map(Box::new)
                    .map_or(Self::OutMsg::NotFound, Self::OutMsg::Contact),
            ),
            CallMessage::GetContactsToRevalidate(revalidation_interval) => CallResponse::Reply(
                Self::OutMsg::Contacts(self.get_contacts_to_revalidate(revalidation_interval)),
            ),
            CallMessage::GetBestPeer { capabilities } => {
                let channels = self.get_best_peer(&capabilities);
                CallResponse::Reply(channels.map_or(
                    Self::OutMsg::NotFound,
                    |(node_id, connection)| Self::OutMsg::FoundPeer {
                        node_id,
                        connection,
                    },
                ))
            }
            CallMessage::GetScore { node_id } => CallResponse::Reply(Self::OutMsg::PeerScore(
                self.peers
                    .get(&node_id)
                    .map(|peer_data| peer_data.score)
                    .unwrap_or_default(),
            )),
            CallMessage::GetConnectedNodes => CallResponse::Reply(Self::OutMsg::Nodes(
                self.peers
                    .values()
                    .map(|peer_data| peer_data.node.clone())
                    .collect(),
            )),
            CallMessage::GetPeersWithCapabilities => {
                CallResponse::Reply(Self::OutMsg::PeersWithCapabilities(
                    self.peers
                        .iter()
                        .filter_map(|(peer_id, peer_data)| {
                            peer_data.connection.clone().map(|connection| {
                                (
                                    *peer_id,
                                    connection,
                                    peer_data.supported_capabilities.clone(),
                                )
                            })
                        })
                        .collect(),
                ))
            }
            CallMessage::GetPeerConnections { capabilities } => CallResponse::Reply(
                OutMessage::PeerConnection(self.get_peer_connections(capabilities)),
            ),
            CallMessage::InsertIfNew { node } => CallResponse::Reply(Self::OutMsg::IsNew(
                match self.contacts.entry(node.node_id()) {
                    Entry::Occupied(_) => false,
                    Entry::Vacant(entry) => {
                        entry.insert(Contact::from(node));
                        true
                    }
                },
            )),
            CallMessage::ValidateContact { node_id, sender_ip } => {
                CallResponse::Reply(self.validate_contact(node_id, sender_ip))
            }
            CallMessage::GetClosestNodes { node_id } => {
                CallResponse::Reply(Self::OutMsg::Nodes(self.get_closest_nodes(node_id)))
            }
            CallMessage::GetPeersData => CallResponse::Reply(OutMessage::PeersData(
                self.peers.values().cloned().collect(),
            )),
            CallMessage::GetRandomPeer { capabilities } => CallResponse::Reply(
                if let Some((node_id, connection)) = self.get_random_peer(capabilities) {
                    OutMessage::FoundPeer {
                        node_id,
                        connection,
                    }
                } else {
                    OutMessage::NotFound
                },
            ),
        }
    }

    async fn handle_cast(
        &mut self,
        message: Self::CastMsg,
        _handle: &GenServerHandle<PeerTableServer>,
    ) -> CastResponse {
        match message {
            CastMessage::NewContacts {
                nodes,
                local_node_id,
            } => {
                self.new_contacts(nodes, local_node_id).await;
            }
            CastMessage::NewConnectedPeer {
                node,
                connection,
                capabilities,
            } => {
                let new_peer_id = node.node_id();
                let new_peer = PeerData::new(node, None, Some(connection), capabilities);
                self.peers.insert(new_peer_id, new_peer);
            }
            CastMessage::RemovePeer { node_id } => {
                self.peers.swap_remove(&node_id);
            }
            CastMessage::IncRequests { node_id } => {
                self.peers
                    .entry(node_id)
                    .and_modify(|peer_data| peer_data.requests += 1);
            }
            CastMessage::DecRequests { node_id } => {
                self.peers
                    .entry(node_id)
                    .and_modify(|peer_data| peer_data.requests -= 1);
            }
            CastMessage::SetUnwanted { node_id } => {
                self.contacts
                    .entry(node_id)
                    .and_modify(|contact| contact.unwanted = true);
            }
            CastMessage::RecordSuccess { node_id } => {
                self.peers
                    .entry(node_id)
                    .and_modify(|peer_data| peer_data.score = (peer_data.score + 1).min(MAX_SCORE));
            }
            CastMessage::RecordFailure { node_id } => {
                self.peers
                    .entry(node_id)
                    .and_modify(|peer_data| peer_data.score = (peer_data.score - 1).max(MIN_SCORE));
            }
            CastMessage::RecordCriticalFailure { node_id } => {
                self.peers
                    .entry(node_id)
                    .and_modify(|peer_data| peer_data.score = MIN_SCORE_CRITICAL);
            }
            CastMessage::RecordPingSent { node_id, hash } => {
                self.contacts
                    .entry(node_id)
                    .and_modify(|contact| contact.record_ping_sent(hash));
            }
            CastMessage::RecordPongReceived { node_id, ping_hash } => {
                // If entry does not exist or hash does not match, ignore pong record
                // Otherwise, reset ping_hash
                self.contacts.entry(node_id).and_modify(|contact| {
                    if contact
                        .ping_hash
                        .map(|value| value == ping_hash)
                        .unwrap_or(false)
                    {
                        contact.ping_hash = None
                    }
                });
            }
            CastMessage::RecordEnrRequestSent {
                node_id,
                request_hash,
            } => {
                self.contacts
                    .entry(node_id)
                    .and_modify(|contact| contact.record_enr_request_sent(request_hash));
            }
            CastMessage::RecordEnrResponseReceived {
                node_id,
                request_hash,
                record,
            } => {
                self.contacts.entry(node_id).and_modify(|contact| {
                    contact.record_enr_response_received(request_hash, record);
                });
            }
            CastMessage::SetDisposable { node_id } => {
                self.contacts
                    .entry(node_id)
                    .and_modify(|contact| contact.disposable = true);
            }
            CastMessage::IncrementFindNodeSent { node_id } => {
                self.contacts
                    .entry(node_id)
                    .and_modify(|contact| contact.n_find_node_sent += 1);
            }
            CastMessage::KnowsUs { node_id } => {
                self.contacts
                    .entry(node_id)
                    .and_modify(|c| c.knows_us = true);
            }
            CastMessage::Prune => self.prune(),
            CastMessage::Shutdown => return CastResponse::Stop,
        }
        CastResponse::NoReply
    }
}<|MERGE_RESOLUTION|>--- conflicted
+++ resolved
@@ -669,7 +669,6 @@
             .cloned()
     }
 
-<<<<<<< HEAD
     fn get_contact_for_enr_lookup(&mut self) -> Option<Contact> {
         self.contacts
             .values()
@@ -685,10 +684,7 @@
             .cloned()
     }
 
-    fn get_contacts_to_revalidate(&mut self, revalidation_interval: Duration) -> Vec<Contact> {
-=======
     fn get_contacts_to_revalidate(&self, revalidation_interval: Duration) -> Vec<Contact> {
->>>>>>> 2a8be65f
         self.contacts
             .values()
             .filter(|c| Self::is_validation_needed(c, revalidation_interval))
